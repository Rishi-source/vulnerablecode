#
# Copyright (c) nexB Inc. and others. All rights reserved.
# VulnerableCode is a trademark of nexB Inc.
# SPDX-License-Identifier: Apache-2.0
# See http://www.apache.org/licenses/LICENSE-2.0 for the license text.
# See https://github.com/nexB/vulnerablecode for support or download.
# See https://aboutcode.org for more information about nexB OSS projects.
#

import hashlib
import json
import logging
import typing
from contextlib import suppress
from functools import cached_property
from typing import Optional
from typing import Union

from cwe2.database import Database
from django.contrib.auth import get_user_model
from django.contrib.auth.models import UserManager
from django.core import exceptions
from django.core.exceptions import ValidationError
from django.core.paginator import Paginator
from django.core.validators import MaxValueValidator
from django.core.validators import MinValueValidator
from django.db import models
from django.db import transaction
from django.db.models import Count
from django.db.models import Exists
from django.db.models import OuterRef
from django.db.models import Prefetch
from django.db.models import Q
from django.db.models.functions import Length
from django.db.models.functions import Trim
from django.urls import reverse
from django.utils import timezone
from packageurl import PackageURL
from packageurl.contrib.django.models import PackageURLMixin
from packageurl.contrib.django.models import PackageURLQuerySet
from rest_framework.authtoken.models import Token
from univers.version_range import RANGE_CLASS_BY_SCHEMES
from univers.version_range import AlpineLinuxVersionRange
from univers.versions import Version

from aboutcode import hashid
from vulnerabilities import utils
from vulnerabilities.severity_systems import SCORING_SYSTEMS
from vulnerabilities.utils import normalize_purl
from vulnerabilities.utils import purl_to_dict
from vulnerablecode import __version__ as VULNERABLECODE_VERSION

logger = logging.getLogger(__name__)

models.CharField.register_lookup(Length)
models.CharField.register_lookup(Trim)

# patch univers for missing entry
RANGE_CLASS_BY_SCHEMES["alpine"] = AlpineLinuxVersionRange


class BaseQuerySet(models.QuerySet):
    def get_or_none(self, *args, **kwargs):
        """
        Returns a single object matching the given keyword arguments, `None` otherwise.
        """
        with suppress(self.model.DoesNotExist, ValidationError):
            return self.get(*args, **kwargs)

    def paginated(self, per_page=5000):
        """
        Iterate over a (large) QuerySet by chunks of ``per_page`` items.
        This technique is essential for preventing memory issues when iterating
        See these links for inspiration:
        https://nextlinklabs.com/resources/insights/django-big-data-iteration
        https://stackoverflow.com/questions/4222176/why-is-iterating-through-a-large-django-queryset-consuming-massive-amounts-of-me/
        """
        paginator = Paginator(self, per_page=per_page)
        for page_number in paginator.page_range:
            page = paginator.page(page_number)
            for obj in page.object_list:
                yield obj


class VulnerabilityQuerySet(BaseQuerySet):
    def affecting_vulnerabilities(self):
        """
        Return a queryset of Vulnerability that affect a package.
        """
        return self.filter(packagerelatedvulnerability__fix=False)

    def with_cpes(self):
        """
        Return a queryset of Vulnerability that have one or more NVD CPE references.
        """
        return self.filter(vulnerabilityreference__reference_id__startswith="cpe")

    def for_cpe(self, cpe):
        """
        Return a queryset of Vulnerability that have the ``cpe`` as an NVD CPE reference.
        """
        return self.filter(vulnerabilityreference__reference_id__exact=cpe)

    def with_cves(self):
        """
        Return a queryset of Vulnerability that have one or more NVD CVE aliases.
        """
        return self.filter(aliases__alias__startswith="CVE")

    def for_cve(self, cve):
        """
        Return a queryset of Vulnerability that have the the NVD CVE ``cve`` as an alias.
        """
        return self.filter(vulnerabilityreference__reference_id__exact=cve)

    def with_packages(self):
        """
        Return a queryset of Vulnerability that have one or more related packages.
        """
        return self.filter(packages__isnull=False)

    def search(self, query: str = None):
        """
        Return a Vulnerability queryset searching for the ``query``.
        Make a best effort approach to search a vulnerability using various heuristics.
        """

        query = query and query.strip()
        if not query:
            return self.none()

        qs = self

        # middle ground, exact on vulnerability_id
        qssearch = qs.filter(vulnerability_id=query)
        if not qssearch.exists():
            # middle ground, exact on alias
            qssearch = qs.filter(aliases__alias=query)
            if not qssearch.exists():
                # middle ground, slow enough
                qssearch = qs.filter(
                    Q(vulnerability_id__icontains=query) | Q(aliases__alias__icontains=query)
                )
                if not qssearch.exists():
                    # last resort super slow
                    qssearch = qs.filter(
                        Q(references__id__icontains=query) | Q(summary__icontains=query)
                    )

        return qssearch.order_by("vulnerability_id")

    def with_package_counts(self):
        return self.annotate(
            vulnerable_package_count=Count(
                "packages", filter=Q(packagerelatedvulnerability__fix=False), distinct=True
            ),
            patched_package_count=Count(
                "packages", filter=Q(packagerelatedvulnerability__fix=True), distinct=True
            ),
        )


class VulnerabilityStatusType(models.IntegerChoices):
    """List of vulnerability statuses."""

    PUBLISHED = 1, "Published"
    DISPUTED = 2, "Disputed"
    INVALID = 3, "Invalid"


class Vulnerability(models.Model):
    """
    A software vulnerability with a unique identifier and alternate ``aliases``.
    """

    vulnerability_id = models.CharField(
        unique=True,
        blank=True,
        max_length=20,
        default=utils.build_vcid,
        help_text="Unique identifier for a vulnerability in the external representation. "
        "It is prefixed with VCID-",
    )

    summary = models.TextField(
        help_text="Summary of the vulnerability",
        blank=True,
    )

    references = models.ManyToManyField(
        to="VulnerabilityReference", through="VulnerabilityRelatedReference"
    )

    packages = models.ManyToManyField(
        to="Package",
        through="PackageRelatedVulnerability",
    )

    status = models.IntegerField(
        choices=VulnerabilityStatusType.choices, default=VulnerabilityStatusType.PUBLISHED
    )

    objects = VulnerabilityQuerySet.as_manager()

    class Meta:
        verbose_name_plural = "Vulnerabilities"
        ordering = ["vulnerability_id"]

    def __str__(self):
        return self.vulnerability_id

    @property
    def vcid(self):
        return self.vulnerability_id

    @property
    def severities(self):
        """
        Return a queryset of VulnerabilitySeverity for this vulnerability.
        """
        return VulnerabilitySeverity.objects.filter(reference__in=self.references.all())

    @property
    def affected_packages(self):
        """
        Return a queryset of packages that are affected by this vulnerability.
        """
        return self.packages.affected()

    # legacy aliases
    vulnerable_packages = affected_packages

    @property
    def fixed_by_packages(self):
        """
        Return a queryset of packages that are fixing this vulnerability.
        """
        return self.packages.fixing()

    # legacy alias
    patched_packages = fixed_by_packages

    @property
    def get_aliases(self):
        """
        Return a queryset of all Aliases for this vulnerability.
        """
        return self.aliases.all()

    alias = get_aliases

    @property
    def get_status_label(self):
        label_by_status = {choice[0]: choice[1] for choice in VulnerabilityStatusType.choices}
        return label_by_status.get(self.status) or VulnerabilityStatusType.PUBLISHED.label

    @property
    def history(self):
        return self.changelog.all()

    def get_absolute_url(self):
        """
        Return this Vulnerability details absolute URL.
        """
        return reverse("vulnerability_details", args=[self.vulnerability_id])

    def get_details_url(self, request):
        """
        Return this Package details URL.
        """
        from rest_framework.reverse import reverse as reved

        return reved(
            "vulnerability_details",
            kwargs={"vulnerability_id": self.vulnerability_id},
            request=request,
        )

    def get_related_cpes(self):
        """
        Return a list of CPE strings of this vulnerability.
        """
        return list(self.references.for_cpe().values_list("reference_id", flat=True).distinct())

    def get_related_cves(self):
        """
        Return a list of aliases CVE strings of this vulnerability.
        """
        return list(self.aliases.for_cve().values_list("alias", flat=True).distinct())

    def get_affected_purls(self):
        """
        Return a list of purl strings affected by this vulnerability.
        """
        return [p.package_url for p in self.affected_packages.all()]

    def get_fixing_purls(self):
        """
        Return a list of purl strings fixing this vulnerability.
        """
        return [p.package_url for p in self.fixed_by_packages.all()]

    def get_related_purls(self):
        """
        Return a list of purl strings related to this vulnerability.
        """
        return [p.package_url for p in self.packages.distinct().all()]


class Weakness(models.Model):
    """
    A Common Weakness Enumeration model
    """

    cwe_id = models.IntegerField(help_text="CWE id")
    vulnerabilities = models.ManyToManyField(Vulnerability, related_name="weaknesses")
    db = Database()

    @property
    def cwe(self):
        return f"CWE-{self.cwe_id}"

    @property
    def weakness(self):
        """
        Return a queryset of Weakness for this vulnerability.
        """
        try:
            weakness = self.db.get(self.cwe_id)
            return weakness
        except Exception as e:
            logger.warning(f"Could not find CWE {self.cwe_id}: {e}")

    @property
    def name(self):
        """Return the weakness's name."""
        return self.weakness.name if self.weakness else ""

    @property
    def description(self):
        """Return the weakness's description."""
        return self.weakness.description if self.weakness else ""

    def to_dict(self):
        return {"cwe_id": self.cwe_id, "name": self.name, "description": self.description}


class VulnerabilityReferenceQuerySet(BaseQuerySet):
    def for_cpe(self):
        """
        Return a queryset of VulnerabilityReferences that are for a CPE.
        """
        return self.filter(reference_id__startswith="cpe")


class VulnerabilityReference(models.Model):
    """
    A reference to a vulnerability such as a security advisory from a Linux distribution or language
    package manager.
    """

    vulnerabilities = models.ManyToManyField(
        to="Vulnerability",
        through="VulnerabilityRelatedReference",
    )

    url = models.URLField(
        max_length=1024,
        help_text="URL to the vulnerability reference",
        unique=True,
    )

    ADVISORY = "advisory"
    EXPLOIT = "exploit"
    MAILING_LIST = "mailing_list"
    BUG = "bug"
    OTHER = "other"

    REFERENCE_TYPES = [
        (ADVISORY, "Advisory"),
        (EXPLOIT, "Exploit"),
        (MAILING_LIST, "Mailing List"),
        (BUG, "Bug"),
        (OTHER, "Other"),
    ]

    reference_type = models.CharField(max_length=20, choices=REFERENCE_TYPES, blank=True)

    reference_id = models.CharField(
        max_length=200,
        help_text="An optional reference ID, such as DSA-4465-1 when available",
        blank=True,
    )

    objects = VulnerabilityReferenceQuerySet.as_manager()

    class Meta:
        ordering = ["reference_id", "url", "reference_type"]

    def __str__(self):
        reference_id = f" {self.reference_id}" if self.reference_id else ""
        return f"{self.url}{reference_id}"

    @property
    def is_cpe(self):
        """
        Return Trueis this is a CPE reference.
        """
        return self.reference_id.startswith("cpe")


class VulnerabilityRelatedReference(models.Model):
    """
    A reference related to a vulnerability.
    """

    vulnerability = models.ForeignKey(
        Vulnerability,
        on_delete=models.CASCADE,
    )

    reference = models.ForeignKey(
        VulnerabilityReference,
        on_delete=models.CASCADE,
    )

    class Meta:
        unique_together = ["vulnerability", "reference"]
        ordering = ["vulnerability", "reference"]


class PackageQuerySet(BaseQuerySet, PackageURLQuerySet):
    def get_fixed_by_package_versions(self, purl: PackageURL, fix=True):
        """
        Return a queryset of all the package versions of this `package` that fix any vulnerability.
        If `fix` is False, return all package versions whether or not they fix a vulnerability.
        """
        filter_dict = {
            "name": purl.name,
            "namespace": purl.namespace,
            "type": purl.type,
            "qualifiers": purl.qualifiers,
            "subpath": purl.subpath,
        }

        if fix:
            filter_dict["packagerelatedvulnerability__fix"] = True

        return Package.objects.filter(**filter_dict).distinct()

    def get_or_create_from_purl(self, purl: Union[PackageURL, str]):
        """
        Return a new or existing Package given a ``purl`` PackageURL object or PURL string.
        """
        package, is_created = Package.objects.get_or_create(**purl_to_dict(purl=purl))

        return package, is_created

    def from_purl(self, purl: Union[PackageURL, str]):
        """
        Return a new Package given a ``purl`` PackageURL object or PURL string.
        """
        return Package.objects.create(**purl_to_dict(purl=purl))

    def affected(self):
        """
        Return only packages affected by a vulnerability.
        """
        return self.filter(packagerelatedvulnerability__fix=False)

    vulnerable = affected

    def fixing(self):
        """
        Return only packages fixing a vulnerability .
        """
        return self.filter(packagerelatedvulnerability__fix=True)

    def with_vulnerability_counts(self):
        return self.annotate(
            vulnerability_count=Count(
                "vulnerabilities",
                filter=Q(packagerelatedvulnerability__fix=False),
            ),
            patched_vulnerability_count=Count(
                "vulnerabilities",
                filter=Q(packagerelatedvulnerability__fix=True),
            ),
        )

    def fixing_packages(self, package, with_qualifiers_and_subpath=True):
        """
        Return a queryset of packages that are fixing the vulnerability of
        ``package``.
        """

        return self.match_purl(
            purl=package.purl,
            with_qualifiers_and_subpath=with_qualifiers_and_subpath,
        ).fixing()

    def search(self, query: str = None):
        """
        Return a Package queryset searching for the ``query``.
        Make a best effort approach to find matching packages either based
        on exact purl, partial purl or just name and namespace.
        """
        query = query and query.strip()
        if not query:
            return self.none()
        qs = self

        try:
            # if it's a valid purl, try to parse it and use it as is
            purl = str(utils.plain_purl(query))
            qs = qs.filter(package_url__istartswith=purl)
        except ValueError:
            # otherwise use query as a plain string
            qs = qs.filter(package_url__icontains=query)
        return qs.order_by("package_url")

    def for_purl(self, purl):
        """
        Return a queryset matching the ``purl`` Package URL.
        """
        return self.filter(package_url=purl)

    def for_purls(self, purls=()):
        """
        Return a queryset of Packages matching a list of PURLs.
        """
        return self.filter(package_url__in=purls).distinct()

    def with_cpes(self):
        """
        Return a queryset of Package that a vulnerability with one or more NVD CPE references.
        """
        return self.filter(vulnerabilities__vulnerabilityreference__reference_id__startswith="cpe")

    def for_cpe(self, cpe):
        """
        Return a queryset of Packages that have the ``cpe`` as an NVD CPE reference.
        """
        return self.filter(vulnerabilities__vulnerabilityreference__reference_id__exact=cpe)

    def with_cves(self):
        """
        Return a queryset of Packages that have one or more NVD CVE aliases.
        """
        return self.filter(vulnerabilities__aliases__alias__startswith="CVE")

    def for_cve(self, cve):
        """
        Return a queryset of Packages that have the NVD CVE ``cve`` as a vulnerability alias.
        """
        return self.filter(vulnerabilities__aliases__alias=cve)

    def with_is_vulnerable(self):
        """
        Annotate Package with ``with_is_vulnerable`` boolean attribute.
        """
        return self.annotate(
            is_vulnerable=Exists(
                PackageRelatedVulnerability.objects.filter(
                    package=OuterRef("pk"),
                    fix=False,
                )
            )
        )

    def only_vulnerable(self):
        return self._vulnerable(True)

    def only_non_vulnerable(self):
        return self._vulnerable(False)

    def _vulnerable(self, vulnerable=True):
        """
        Filter to select only vulnerable or non-vulnearble packages.
        """
        return self.with_is_vulnerable().filter(is_vulnerable=vulnerable)


def get_purl_query_lookups(purl):
    """
    Return a dictionary of non-empty plain purl fields
    Do not reference all the possible qualifiers and relax the
    purl matching to only lookup the type, namespace, name and version fields.
    """
    plain_purl = utils.plain_purl(purl=purl)
    return purl_to_dict(plain_purl, with_empty=False)


class Package(PackageURLMixin):
    """
    A software package with related vulnerabilities.
    """

    # Remove the `qualifers` and `set_package_url` overrides after
    # https://github.com/package-url/packageurl-python/pull/35
    # https://github.com/package-url/packageurl-python/pull/67
    # gets merged

    vulnerabilities = models.ManyToManyField(
        to="Vulnerability", through="PackageRelatedVulnerability"
    )

    package_url = models.CharField(
        max_length=1000,
        null=False,
        help_text="The Package URL for this package.",
        db_index=True,
    )

    plain_package_url = models.CharField(
        max_length=1000,
        null=False,
        help_text="The Package URL for this package without qualifiers and subpath.",
        db_index=True,
    )

    is_ghost = models.BooleanField(
        default=False,
        help_text="True if the package does not exist in the upstream package manager or its repository.",
    )

    objects = PackageQuerySet.as_manager()

    def save(self, *args, **kwargs):
        """
        Save, normalizing PURL fields.
        """
        purl = PackageURL(
            type=self.type,
            namespace=self.namespace,
            name=self.name,
            version=self.version,
            qualifiers=self.qualifiers,
            subpath=self.subpath,
        )

        # We re-parse the purl to ensure name and namespace
        # are set correctly
        normalized = normalize_purl(purl=purl)

        for name, value in purl_to_dict(normalized).items():
            setattr(self, name, value)

        self.package_url = str(normalized)
        plain_purl = utils.plain_purl(normalized)
        self.plain_package_url = str(plain_purl)
        super().save(*args, **kwargs)

    @property
    def purl(self):
        return self.package_url

    class Meta:
        unique_together = ["type", "namespace", "name", "version", "qualifiers", "subpath"]
        ordering = ["type", "namespace", "name", "version", "qualifiers", "subpath"]

    def __str__(self):
        return self.package_url

    @property
    def affected_by(self):
        """
        Return a queryset of vulnerabilities affecting this package.
        """
        return self.vulnerabilities.filter(packagerelatedvulnerability__fix=False)

    # legacy aliases
    vulnerable_to = affected_by

    @property
    # TODO: consider renaming to "fixes" or "fixing" ? (TBD) and updating the docstring
    def fixing(self):
        """
        Return a queryset of vulnerabilities fixed by this package.
        """
        return self.vulnerabilities.filter(packagerelatedvulnerability__fix=True)

    # legacy aliases
    resolved_to = fixing

    @property
    def fixed_packages(self):
        """
        Return a queryset of packages that are fixed.
        """
        return Package.objects.fixing_packages(package=self).distinct()

    @property
    def history(self):
        return self.changelog.all()

    def get_absolute_url(self):
        """
        Return this Package details URL.
        """
        return reverse("package_details", args=[self.purl])

    def get_details_url(self, request):
        """
        Return this Package details URL.
        """
        from rest_framework.reverse import reverse

        return reverse("package_details", kwargs={"purl": self.purl}, request=request)

    def sort_by_version(self, packages):
        """
        Return a sequence of `packages` sorted by version.
        """
        if not packages:
            return []
        return sorted(packages, key=lambda x: self.version_class(x.version))

    @cached_property
    def version_class(self):
        range_class = RANGE_CLASS_BY_SCHEMES.get(self.type)
        return range_class.version_class if range_class else Version

    @cached_property
    def current_version(self):
        return self.version_class(self.version)

    @property
    def next_non_vulnerable_version(self):
        """
        Return the version string of the next non-vulnerable package version.
        """
        next_non_vulnerable, _ = self.get_non_vulnerable_versions()
        return next_non_vulnerable.version if next_non_vulnerable else None

    @property
    def latest_non_vulnerable_version(self):
        """
        Return the version string of the latest non-vulnerable package version.
        """
        _, latest_non_vulnerable = self.get_non_vulnerable_versions()
        return latest_non_vulnerable.version if latest_non_vulnerable else None

    def get_non_vulnerable_versions(self):
        """
        Return a tuple of the next and latest non-vulnerable versions as PackageURL objects.
        Return a tuple of (None, None) if there is no non-vulnerable version.
        """
        non_vulnerable_versions = Package.objects.get_fixed_by_package_versions(
            self, fix=False
        ).only_non_vulnerable()
        sorted_versions = self.sort_by_version(non_vulnerable_versions)

        later_non_vulnerable_versions = [
            non_vuln_ver
            for non_vuln_ver in sorted_versions
            if self.version_class(non_vuln_ver.version) > self.current_version
        ]

        if later_non_vulnerable_versions:
            sorted_versions = self.sort_by_version(later_non_vulnerable_versions)
            next_non_vulnerable_version = sorted_versions[0]
            latest_non_vulnerable_version = sorted_versions[-1]

            return next_non_vulnerable_version, latest_non_vulnerable_version

        return None, None

    @property
    def fixed_package_details(self):
        """
        Return a mapping of vulnerabilities that affect this package and the next and
        latest non-vulnerable versions.
        """
        package_details = {}
        package_details["purl"] = PackageURL.from_string(self.purl)

        next_non_vulnerable, latest_non_vulnerable = self.get_non_vulnerable_versions()
        package_details["next_non_vulnerable"] = next_non_vulnerable
        package_details["latest_non_vulnerable"] = latest_non_vulnerable

        package_details["vulnerabilities"] = self.get_affecting_vulnerabilities()

        return package_details

    def get_non_vulnerable_versions(self):
        """
        Return a tuple of the next and latest non-vulnerable versions as PackageURLs.  Return a tuple of
        (None, None) if there is no non-vulnerable version.
        """
        non_vulnerable_versions = Package.objects.get_fixed_by_package_versions(
            self, fix=False
        ).only_non_vulnerable()
        sorted_versions = self.sort_by_version(non_vulnerable_versions)

        later_non_vulnerable_versions = []
        for non_vuln_ver in sorted_versions:
            if self.version_class(non_vuln_ver.version) > self.current_version:
                later_non_vulnerable_versions.append(non_vuln_ver)

        if later_non_vulnerable_versions:
            sorted_versions = self.sort_by_version(later_non_vulnerable_versions)
            next_non_vulnerable_version = sorted_versions[0]
            latest_non_vulnerable_version = sorted_versions[-1]

            next_non_vulnerable = PackageURL.from_string(next_non_vulnerable_version.purl)
            latest_non_vulnerable = PackageURL.from_string(latest_non_vulnerable_version.purl)

            return next_non_vulnerable, latest_non_vulnerable

        return None, None

    def get_affecting_vulnerabilities(self):
        """
        Return a list of vulnerabilities that affect this package together with information regarding
        the versions that fix the vulnerabilities.
        """
        package_details_vulns = []

        fixed_by_packages = Package.objects.get_fixed_by_package_versions(self, fix=True)

        package_vulnerabilities = self.vulnerabilities.affecting_vulnerabilities().prefetch_related(
            Prefetch(
                "packages",
                queryset=fixed_by_packages,
                to_attr="fixed_packages",
            )
        )

        for vuln in package_vulnerabilities:
            package_details_vulns.append({"vulnerability": vuln})
            later_fixed_packages = []

            for fixed_pkg in vuln.fixed_packages:
                if fixed_pkg not in fixed_by_packages:
                    continue
                fixed_version = self.version_class(fixed_pkg.version)
                if fixed_version > self.current_version:
                    later_fixed_packages.append(fixed_pkg)

            next_fixed_package = None
            next_fixed_package_vulns = []

            sort_fixed_by_packages_by_version = []
            if later_fixed_packages:
                sort_fixed_by_packages_by_version = self.sort_by_version(later_fixed_packages)

            fixed_by_pkgs = []

            for vuln_details in package_details_vulns:
                if vuln_details["vulnerability"] != vuln:
                    continue
                vuln_details["fixed_by_purl"] = []
                vuln_details["fixed_by_purl_vulnerabilities"] = []

                for fixed_by_pkg in sort_fixed_by_packages_by_version:
                    fixed_by_package_details = {}
                    fixed_by_purl = PackageURL.from_string(fixed_by_pkg.purl)
                    next_fixed_package_vulns = list(fixed_by_pkg.affected_by)

                    fixed_by_package_details["fixed_by_purl"] = fixed_by_purl
                    fixed_by_package_details[
                        "fixed_by_purl_vulnerabilities"
                    ] = next_fixed_package_vulns
                    fixed_by_pkgs.append(fixed_by_package_details)

                    vuln_details["fixed_by_package_details"] = fixed_by_pkgs

        return package_details_vulns

    @property
    def fixing_vulnerabilities(self):
        """
        Return a queryset of Vulnerabilities that are fixed by this package.
        """
        return self.vulnerabilities.filter(packagerelatedvulnerability__fix=True)

    @property
    def affected_by_vulnerabilities(self):
        """
        Return a queryset of Vulnerabilities that affect this package.
        """
        return self.vulnerabilities.filter(packagerelatedvulnerability__fix=False)

<<<<<<< HEAD
    affecting_vulnerabilities = affected_by_vulnerabilities
=======
    @property
    def affecting_vulns(self):
        """
        Return a queryset of Vulnerabilities that affect this `package`.
        """
        fixed_by_packages = Package.objects.get_fixed_by_package_versions(self, fix=True)
        return self.vulnerabilities.affecting_vulnerabilities().prefetch_related(
            Prefetch(
                "packages",
                queryset=fixed_by_packages,
                to_attr="fixed_packages",
            )
        )
>>>>>>> 5b982c62


class PackageRelatedVulnerability(models.Model):
    """
    Track the relationship between a Package and Vulnerability.
    """

    # TODO: Fix related_name
    package = models.ForeignKey(
        Package,
        on_delete=models.CASCADE,
    )

    vulnerability = models.ForeignKey(
        Vulnerability,
        on_delete=models.CASCADE,
    )

    created_by = models.CharField(
        max_length=100,
        blank=True,
        help_text="Fully qualified name of the improver prefixed with the"
        "module name responsible for creating this relation. Eg:"
        "vulnerabilities.importers.nginx.NginxBasicImprover",
    )

    from vulnerabilities.improver import MAX_CONFIDENCE

    confidence = models.PositiveIntegerField(
        default=MAX_CONFIDENCE,
        validators=[MinValueValidator(0), MaxValueValidator(MAX_CONFIDENCE)],
        help_text="Confidence score for this relation",
    )

    fix = models.BooleanField(
        default=False,
        db_index=True,
        help_text="Does this relation fix the specified vulnerability ?",
    )

    class Meta:
        unique_together = ["package", "vulnerability"]
        verbose_name_plural = "PackageRelatedVulnerabilities"
        indexes = [models.Index(fields=["fix"])]
        ordering = ["package", "vulnerability"]

    def __str__(self):
        return f"{self.package.package_url} {self.vulnerability.vulnerability_id}"

    def update_or_create(self, advisory):
        """
        Update if supplied record has more confidence than existing record
        Create if doesn't exist
        """
        try:
            existing = PackageRelatedVulnerability.objects.get(
                vulnerability=self.vulnerability, package=self.package
            )
            if self.confidence > existing.confidence:
                existing.created_by = self.created_by
                existing.confidence = self.confidence
                existing.fix = self.fix
                existing.save()
                # TODO: later we want these to be part of a log field in the DB
                logger.info(
                    f"Confidence improved for {self.package} R {self.vulnerability}, "
                    f"new confidence: {self.confidence}"
                )
            self.add_package_vulnerability_changelog(advisory=advisory)

        except self.DoesNotExist:
            PackageRelatedVulnerability.objects.create(
                vulnerability=self.vulnerability,
                created_by=self.created_by,
                package=self.package,
                confidence=self.confidence,
                fix=self.fix,
            )

            logger.info(
                f"New relationship {self.package} R {self.vulnerability}, "
                f"fix: {self.fix}, confidence: {self.confidence}"
            )

            self.add_package_vulnerability_changelog(advisory=advisory)

    @transaction.atomic
    def add_package_vulnerability_changelog(self, advisory):
        from vulnerabilities.utils import get_importer_name

        importer_name = get_importer_name(advisory)
        if self.fix:
            change_logger = PackageChangeLog.log_fixing
        else:
            change_logger = PackageChangeLog.log_affected_by
        change_logger(
            package=self.package,
            importer=importer_name,
            source_url=advisory.url or None,
            related_vulnerability=str(self.vulnerability),
        )


class VulnerabilitySeverity(models.Model):
    reference = models.ForeignKey(VulnerabilityReference, on_delete=models.CASCADE)

    scoring_system_choices = tuple(
        (system.identifier, system.name) for system in SCORING_SYSTEMS.values()
    )

    scoring_system = models.CharField(
        max_length=50,
        choices=scoring_system_choices,
        help_text="Identifier for the scoring system used. Available choices are: {} ".format(
            ",\n".join(f"{sid}: {sname}" for sid, sname in scoring_system_choices)
        ),
    )

    value = models.CharField(max_length=50, help_text="Example: 9.0, Important, High")

    scoring_elements = models.CharField(
        max_length=150,
        null=True,
        help_text="Supporting scoring elements used to compute the score values. "
        "For example a CVSS vector string as used to compute a CVSS score.",
    )

    published_at = models.DateTimeField(
        blank=True, null=True, help_text="UTC Date of publication of the vulnerability severity"
    )

    class Meta:
        unique_together = ["reference", "scoring_system", "value"]
        ordering = ["reference", "scoring_system", "value"]


class AliasQuerySet(BaseQuerySet):
    def for_cve(self):
        """
        Return a queryset of Aliases that are for a CVE.
        """
        return self.filter(alias__startswith="CVE")


class Alias(models.Model):
    """
    An alias is a unique vulnerability identifier in some database, such as
    the NVD, PYSEC, CVE or similar. These databases guarantee that these
    identifiers are unique within their namespace.
    An alias may also be used as a Reference. But in contrast with some
    Reference may not be an identifier for a single vulnerability, for instance,
    security advisories such as Debian security advisory reference various
    vulnerabilities.
    """

    alias = models.CharField(
        max_length=50,
        unique=True,
        blank=False,
        null=False,
        help_text="An alias is a unique vulnerability identifier in some database, "
        "such as CVE-2020-2233",
    )

    vulnerability = models.ForeignKey(
        Vulnerability,
        on_delete=models.CASCADE,
        related_name="aliases",
    )

    objects = AliasQuerySet.as_manager()

    class Meta:
        ordering = ["alias"]

    def __str__(self):
        return self.alias

    @cached_property
    def url(self):
        """
        Create a URL for the alias.
        """
        alias: str = self.alias
        if alias.startswith("CVE"):
            return f"https://nvd.nist.gov/vuln/detail/{alias}"

        if alias.startswith("GHSA"):
            return f"https://github.com/advisories/{alias}"

        if alias.startswith("NPM-"):
            id = alias.lstrip("NPM-")
            return f"https://github.com/nodejs/security-wg/blob/main/vuln/npm/{id}.json"


class AdvisoryQuerySet(BaseQuerySet):
    pass


class Advisory(models.Model):
    """
    An advisory represents data directly obtained from upstream transformed
    into structured data
    """

    unique_content_id = models.CharField(
        max_length=32,
        blank=True,
    )
    aliases = models.JSONField(blank=True, default=list, help_text="A list of alias strings")
    summary = models.TextField(
        blank=True,
    )
    # we use a JSON field here to avoid creating a complete relational model for data that
    # is never queried directly; instead it is only retrieved and processed as a whole by
    # an improver
    affected_packages = models.JSONField(
        blank=True, default=list, help_text="A list of serializable AffectedPackage objects"
    )
    references = models.JSONField(
        blank=True, default=list, help_text="A list of serializable Reference objects"
    )
    date_published = models.DateTimeField(
        blank=True, null=True, help_text="UTC Date of publication of the advisory"
    )
    weaknesses = models.JSONField(blank=True, default=list, help_text="A list of CWE ids")
    date_collected = models.DateTimeField(help_text="UTC Date on which the advisory was collected")
    date_imported = models.DateTimeField(
        blank=True, null=True, help_text="UTC Date on which the advisory was imported"
    )
    created_by = models.CharField(
        max_length=100,
        help_text="Fully qualified name of the importer prefixed with the"
        "module name importing the advisory. Eg:"
        "vulnerabilities.importers.nginx.NginxImporter",
    )
    url = models.URLField(
        blank=True,
        help_text="Link to the advisory on the upstream website",
    )

    objects = AdvisoryQuerySet.as_manager()

    class Meta:
        unique_together = ["aliases", "unique_content_id", "date_published", "url"]
        ordering = ["aliases", "date_published", "unique_content_id"]

    def save(self, *args, **kwargs):
        checksum = hashlib.md5()
        for field in (
            self.summary,
            self.affected_packages,
            self.references,
            self.weaknesses,
        ):
            value = json.dumps(field, separators=(",", ":")).encode("utf-8")
            checksum.update(value)
        self.unique_content_id = checksum.hexdigest()
        super().save(*args, **kwargs)

    def to_advisory_data(self) -> "AdvisoryData":
        from vulnerabilities.importer import AdvisoryData
        from vulnerabilities.importer import AffectedPackage
        from vulnerabilities.importer import Reference

        return AdvisoryData(
            aliases=self.aliases,
            summary=self.summary,
            affected_packages=[AffectedPackage.from_dict(pkg) for pkg in self.affected_packages],
            references=[Reference.from_dict(ref) for ref in self.references],
            date_published=self.date_published,
            weaknesses=self.weaknesses,
            url=self.url,
        )


UserModel = get_user_model()


class ApiUserManager(UserManager):
    def create_api_user(self, username, first_name="", last_name="", **extra_fields):
        """
        Create and return an API-only user. Raise ValidationError.
        """
        username = self.normalize_email(username)
        email = username
        self._validate_username(email)

        # note we use the email as username and we could instead override
        # django.contrib.auth.models.AbstractUser.USERNAME_FIELD

        user = self.create_user(
            username=email,
            email=email,
            password=None,
            first_name=first_name,
            last_name=last_name,
            **extra_fields,
        )

        # this ensure that this is not a valid password
        user.set_unusable_password()
        user.save()

        Token._default_manager.get_or_create(user=user)

        return user

    def _validate_username(self, email):
        """
        Validate username. If invalid, raise a ValidationError
        """
        try:
            self.get_by_natural_key(email)
        except models.ObjectDoesNotExist:
            pass
        else:
            raise exceptions.ValidationError(f"Error: This email already exists: {email}")


class ApiUser(UserModel):
    """
    A User proxy model to facilitate simplified admin API user creation.
    """

    objects = ApiUserManager()

    class Meta:
        proxy = True


class ChangeLog(models.Model):
    action_time = models.DateTimeField(
        # check if dates are actually UTC
        default=timezone.now,
        editable=False,
        help_text="Time of the change",
    )

    actor_name = models.CharField(
        max_length=100,
        help_text="Name of the actor: either a script or username for instance tgoel, NVDImporter or NginxImprover.",
    )

    action_type = models.PositiveSmallIntegerField(
        help_text="Action type such as: update, create. Possible values are defined in subclasses"
    )

    source_url = models.URLField(
        max_length=1024,
        help_text="URL to the source of this change",
        blank=True,
        null=True,
    )

    software_version = models.CharField(
        max_length=100,
        help_text="Version of the software at the time of change",
        default=VULNERABLECODE_VERSION,
    )

    @property
    def get_action_type_label(self):
        label_by_status = {
            choice_code: choice_label for choice_code, choice_label in self.ACTION_TYPE_CHOICES
        }
        return label_by_status.get(self.action_type)

    @property
    def get_iso_time(self):
        return self.action_time.isoformat()

    class Meta:
        abstract = True
        ordering = ("-action_time",)


class VulnerabilityHistoryManager(models.Manager):
    def get_for_object(self, vuln, **kwargs):
        return self.filter(
            vulnerability=vuln,
            **kwargs,
        )

    def log_action(
        self,
        vulnerability,
        action_type,
        actor_name,
        source_url,
    ):
        """
        Creates a History entry for a given `obj` on Addition, Change, and Deletion.
        We do not log addition for object that inherit the HistoryFieldsMixin since
        the `created_by` and `created_date` are already set on its model.
        """
        return self.model.objects.get_or_create(
            vulnerability=vulnerability,
            action_type=action_type,
            actor_name=actor_name,
            source_url=source_url,
            software_version=VULNERABLECODE_VERSION,
        )


class VulnerabilityChangeLog(ChangeLog):
    IMPORT = 1
    IMPROVE = 2

    ACTION_TYPE_CHOICES = (
        (IMPORT, "Import"),
        (IMPROVE, "Improve"),
    )

    vulnerability = models.ForeignKey(
        Vulnerability, on_delete=models.CASCADE, related_name="changelog"
    )

    action_type = models.PositiveSmallIntegerField(choices=ACTION_TYPE_CHOICES)

    objects = VulnerabilityHistoryManager()

    @classmethod
    def log_import(cls, vulnerability, importer, source_url):
        """
        Creates History entry on Addition.
        """
        return cls.objects.log_action(
            vulnerability=vulnerability,
            action_type=VulnerabilityChangeLog.IMPORT,
            actor_name=importer,
            source_url=source_url,
        )

    @classmethod
    def log_improve(cls, vulnerability, improver, source_url):
        """
        Creates History entry on Improvement.
        """
        return cls.objects.log_action(
            vulnerability=vulnerability,
            action_type=VulnerabilityChangeLog.IMPROVE,
            actor_name=improver,
            source_url=source_url,
        )


class PackageHistoryManager(models.Manager):
    def get_for_object(self, package, **kwargs):
        return self.filter(
            package=package,
            **kwargs,
        )

    def log_action(self, package, action_type, actor_name, source_url, related_vulnerability):
        """
        Creates a History entry for a given `obj` on Addition, Change, and Deletion.
        We do not log addition for object that inherit the HistoryFieldsMixin since
        the `created_by` and `created_date` are already set on its model.
        """
        return self.model.objects.get_or_create(
            package=package,
            action_type=action_type,
            actor_name=actor_name,
            source_url=source_url,
            related_vulnerability=related_vulnerability,
            software_version=VULNERABLECODE_VERSION,
        )


class PackageChangeLog(ChangeLog):
    AFFECTED_BY = 1
    FIXING = 2

    ACTION_TYPE_CHOICES = ((AFFECTED_BY, "Affected by"), (FIXING, "Fixing"))

    package = models.ForeignKey(Package, on_delete=models.CASCADE, related_name="changelog")

    # NOTES: We are not using foreign key because this is a log
    # that we want to persist in case the VCID is not any more.

    # TODO: We will change to foeign key in future once the models get stable
    related_vulnerability = models.CharField(
        max_length=1024,
        null=True,
        blank=True,
        help_text="VCID of the vulnerability related to this package",
    )

    action_type = models.PositiveSmallIntegerField(choices=ACTION_TYPE_CHOICES)

    objects = PackageHistoryManager()

    @classmethod
    def log_affected_by(cls, package, importer, source_url, related_vulnerability):
        """
        Creates History entry on Vulnerabilitty affects package.
        """
        return cls.objects.log_action(
            package=package,
            action_type=PackageChangeLog.AFFECTED_BY,
            actor_name=importer,
            source_url=source_url,
            related_vulnerability=related_vulnerability,
        )

    @classmethod
    def log_fixing(cls, package, importer, source_url, related_vulnerability):
        """
        Creates History entry on Vulnerability is fixed by package.
        """
        return cls.objects.log_action(
            package=package,
            action_type=PackageChangeLog.FIXING,
            actor_name=importer,
            source_url=source_url,
            related_vulnerability=related_vulnerability,
        )


class Kev(models.Model):
    """
    Known Exploited Vulnerabilities
    """

    vulnerability = models.OneToOneField(
        Vulnerability,
        on_delete=models.CASCADE,
        related_name="kev",
    )

    date_added = models.DateField(
        help_text="The date the vulnerability was added to the Known Exploited Vulnerabilities"
        " (KEV) catalog in the format YYYY-MM-DD.",
        null=True,
        blank=True,
    )

    description = models.TextField(
        help_text="Description of the vulnerability in the Known Exploited Vulnerabilities"
        " (KEV) catalog, usually a refinement of the original CVE description"
    )

    required_action = models.TextField(
        help_text="The required action to address the vulnerability, typically to "
        "apply vendor updates or apply vendor mitigations or to discontinue use."
    )

    due_date = models.DateField(
        help_text="The date the required action is due in the format YYYY-MM-DD,"
        "which applies to all USA federal civilian executive branch (FCEB) agencies,"
        "but all organizations are strongly encouraged to execute the required action."
    )

    resources_and_notes = models.TextField(
        help_text="Additional notes and resources about the vulnerability,"
        " often a URL to vendor instructions."
    )

    known_ransomware_campaign_use = models.BooleanField(
        default=False,
        help_text="""Known if this vulnerability is known to have been leveraged as part of a ransomware campaign;
        or 'Unknown' if CISA lacks confirmation that the vulnerability has been utilized for ransomware.""",
    )

    @property
    def get_known_ransomware_campaign_use_type(self):
        return "Known" if self.known_ransomware_campaign_use else "Unknown"<|MERGE_RESOLUTION|>--- conflicted
+++ resolved
@@ -882,9 +882,8 @@
         """
         return self.vulnerabilities.filter(packagerelatedvulnerability__fix=False)
 
-<<<<<<< HEAD
     affecting_vulnerabilities = affected_by_vulnerabilities
-=======
+
     @property
     def affecting_vulns(self):
         """
@@ -898,7 +897,6 @@
                 to_attr="fixed_packages",
             )
         )
->>>>>>> 5b982c62
 
 
 class PackageRelatedVulnerability(models.Model):
