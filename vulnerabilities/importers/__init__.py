--- conflicted
+++ resolved
@@ -79,7 +79,6 @@
     ubuntu_usn.UbuntuUSNImporter,
     fireeye.FireyeImporter,
     oss_fuzz.OSSFuzzImporter,
-<<<<<<< HEAD
     ruby.RubyImporter,
     github_osv.GithubOSVImporter,
     curl.CurlImporter,
@@ -94,8 +93,6 @@
     pysec_importer.PyPIImporterPipeline,
     alpine_linux_importer.AlpineLinuxImporterPipeline,
     huawei_bulletin_importer.HuaweiBulletinImporterPipeline,
-=======
->>>>>>> 584b0773
 ]
 
 IMPORTERS_REGISTRY = {
