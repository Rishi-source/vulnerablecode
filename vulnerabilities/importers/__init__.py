#
# Copyright (c) nexB Inc. and others. All rights reserved.
# VulnerableCode is a trademark of nexB Inc.
# SPDX-License-Identifier: Apache-2.0
# See http://www.apache.org/licenses/LICENSE-2.0 for the license text.
# See https://github.com/aboutcode-org/vulnerablecode for support or download.
# See https://aboutcode.org for more information about nexB OSS projects.
#

from vulnerabilities.importers import apache_httpd
from vulnerabilities.importers import apache_kafka
from vulnerabilities.importers import apache_tomcat
from vulnerabilities.importers import archlinux
from vulnerabilities.importers import curl
from vulnerabilities.importers import debian
from vulnerabilities.importers import debian_oval
from vulnerabilities.importers import elixir_security
from vulnerabilities.importers import epss
from vulnerabilities.importers import fireeye
from vulnerabilities.importers import gentoo
from vulnerabilities.importers import github_osv
from vulnerabilities.importers import istio
from vulnerabilities.importers import mozilla
from vulnerabilities.importers import openssl
from vulnerabilities.importers import oss_fuzz
from vulnerabilities.importers import postgresql
from vulnerabilities.importers import project_kb_msr2019
from vulnerabilities.importers import redhat
from vulnerabilities.importers import retiredotnet
from vulnerabilities.importers import ruby
from vulnerabilities.importers import suse_scores
from vulnerabilities.importers import ubuntu
from vulnerabilities.importers import ubuntu_usn
from vulnerabilities.importers import vulnrichment
from vulnerabilities.importers import xen
from vulnerabilities.pipelines import VulnerableCodeBaseImporterPipeline
from vulnerabilities.pipelines import alpine_linux_importer
from vulnerabilities.pipelines import github_importer
from vulnerabilities.pipelines import gitlab_importer
from vulnerabilities.pipelines import nginx_importer
from vulnerabilities.pipelines import npm_importer
from vulnerabilities.pipelines import nvd_importer
from vulnerabilities.pipelines import pypa_importer
from vulnerabilities.pipelines import pysec_importer
from vulnerabilities.pipelines import samba_importer

IMPORTERS_REGISTRY = [
    nvd_importer.NVDImporterPipeline,
    github_importer.GitHubAPIImporterPipeline,
    gitlab_importer.GitLabImporterPipeline,
    github_osv.GithubOSVImporter,
    pypa_importer.PyPaImporterPipeline,
    npm_importer.NpmImporterPipeline,
    nginx_importer.NginxImporterPipeline,
    pysec_importer.PyPIImporterPipeline,
    apache_tomcat.ApacheTomcatImporter,
    postgresql.PostgreSQLImporter,
    debian.DebianImporter,
    curl.CurlImporter,
    epss.EPSSImporter,
    vulnrichment.VulnrichImporter,
    alpine_linux_importer.AlpineLinuxImporterPipeline,
    ruby.RubyImporter,
    apache_kafka.ApacheKafkaImporter,
    openssl.OpensslImporter,
    redhat.RedhatImporter,
    archlinux.ArchlinuxImporter,
    ubuntu.UbuntuImporter,
    debian_oval.DebianOvalImporter,
    retiredotnet.RetireDotnetImporter,
    apache_httpd.ApacheHTTPDImporter,
    mozilla.MozillaImporter,
    gentoo.GentooImporter,
    istio.IstioImporter,
    project_kb_msr2019.ProjectKBMSRImporter,
    suse_scores.SUSESeverityScoreImporter,
    elixir_security.ElixirSecurityImporter,
    xen.XenImporter,
    ubuntu_usn.UbuntuUSNImporter,
    fireeye.FireyeImporter,
    oss_fuzz.OSSFuzzImporter,
<<<<<<< HEAD
    ruby.RubyImporter,
    github_osv.GithubOSVImporter,
    curl.CurlImporter,
    epss.EPSSImporter,
    vulnrichment.VulnrichImporter,
    pypa_importer.PyPaImporterPipeline,
    npm_importer.NpmImporterPipeline,
    nginx_importer.NginxImporterPipeline,
    gitlab_importer.GitLabImporterPipeline,
    github_importer.GitHubAPIImporterPipeline,
    nvd_importer.NVDImporterPipeline,
    pysec_importer.PyPIImporterPipeline,
    alpine_linux_importer.AlpineLinuxImporterPipeline,
    samba_importer.SambaImporterPipeline,
=======
>>>>>>> 3fb3e757
]

IMPORTERS_REGISTRY = {
    x.pipeline_id if issubclass(x, VulnerableCodeBaseImporterPipeline) else x.qualified_name: x
    for x in IMPORTERS_REGISTRY
}<|MERGE_RESOLUTION|>--- conflicted
+++ resolved
@@ -79,7 +79,6 @@
     ubuntu_usn.UbuntuUSNImporter,
     fireeye.FireyeImporter,
     oss_fuzz.OSSFuzzImporter,
-<<<<<<< HEAD
     ruby.RubyImporter,
     github_osv.GithubOSVImporter,
     curl.CurlImporter,
@@ -94,8 +93,6 @@
     pysec_importer.PyPIImporterPipeline,
     alpine_linux_importer.AlpineLinuxImporterPipeline,
     samba_importer.SambaImporterPipeline,
-=======
->>>>>>> 3fb3e757
 ]
 
 IMPORTERS_REGISTRY = {
